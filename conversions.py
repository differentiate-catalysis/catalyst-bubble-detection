import json
import os

import torch
from transforms import target_from_masks
import skimage.draw
import shutil
import numpy as np
import math
import parsl
from parsl import python_app
from parsl.config import Config
from parsl.executors.threads import ThreadPoolExecutor

from PIL import Image, ImageDraw
from tqdm import tqdm

def v7labstobasicjson(infile: str, outfile: str=None) -> dict:
    with open(infile, 'r') as infp:
        indata = json.load(infp)
        outdir = {}
        outdir['width'] = indata['image']['width']
        outdir['height'] = indata['image']['height']
        outdir['filename'] = indata['image']['filename']
        outdir['bubbles'] = []
        for annotate in indata['annotations']:
            bubble = annotate['ellipse']
            bubble_data = {
                "center": [bubble["center"]["x"], bubble["center"]["y"]],
                "radius": bubble["radius"]["x"]
            }
            outdir['bubbles'].append(bubble_data)
    if outfile:
        with open(outfile, 'w') as outfp:
            json.dump(outdir, outfp, indent=2)
    return outdir

def getjsontype(json_dict: dict) -> bool:
    #Returns True if the json_dict is in basic form, False if not (probably in v7 labs form and should convert)
    return not ({'bubbles', 'height', 'width', 'filename'} - set(json_dict.keys()))

def gen_label_images(indir: str, outdir: str) -> None:
    in_files = [os.path.join(indir, f) for f in os.listdir(indir) if f.endswith('.json')]
    if not os.path.isdir(outdir):
        os.makedirs(outdir)
    print("Generating labels")
    for file in tqdm(in_files):
        with open(file, 'r') as fp:
            json_data = json.load(fp)
        if not getjsontype(json_data):
            json_data = v7labstobasicjson(file)
        image = Image.new('1', (json_data['width'], json_data['height']))
        drawer = ImageDraw.Draw(image)
        for bubble in json_data['bubbles']:
            drawer.ellipse([bubble['center'][0] - bubble['radius'], bubble['center'][1] - bubble['radius'], bubble['center'][0] + bubble['radius'], bubble['center'][1] + bubble['radius']], fill = 1)
        image.save(os.path.join(outdir, os.path.splitext(os.path.split(json_data['filename'])[1])[0] + '.png'))

@python_app
def convert_to_targets(image_root, json_root, trial_dir, image_name, patch_size, splits):
    image = Image.open(os.path.join(image_root, image_name)).convert(mode='RGB')
    width = image.width
    height = image.height
    with open(os.path.join(json_root, image_name[:-4] + '.json')) as fp:
        json_data = json.load(fp)
        annotations = json_data['annotations']
        bubbles = []
        for circle in annotations:
            if 'ellipse' in circle:
                ellipse = circle['ellipse']
                center_x = ellipse['center']['x']
                center_y = ellipse['center']['y']
                radius_x = ellipse['radius']['x']
                radius_y = ellipse['radius']['y']
                bubbles.append(np.array([center_x, center_y, radius_x, radius_y]))

    # Allocate space for mask
    mask = np.zeros((len(bubbles), height, width), dtype=np.uint8)

    for i, bubble in enumerate(bubbles):
        center_x = bubble[0]
        center_y = bubble[1]
        radius_x = bubble[2]
        radius_y = bubble[3]
        # Generate points for mask
        rr, cc = skimage.draw.ellipse(center_y, center_x, radius_y, radius_x)
        # Limit these to only points in the image
        cc = cc[rr < height]
        rr = rr[rr < height]
        rr = rr[cc < width]
        cc = cc[cc < width]
        cc = cc[rr >= 0]
        rr = rr[rr >= 0]
        rr = rr[cc >= 0]
        cc = cc[cc >= 0]
        mask[i, rr, cc] = 1

    # Prepare for patching
    image = np.asarray(image)
    n_patches_w = math.ceil(width / patch_size)
    overlap_w = n_patches_w * patch_size - width
    n_overlaps_w = n_patches_w - 1
    # Concept: Be on the lookout for magic camels.
    overlaps_w = np.ones(n_patches_w, dtype=np.int32) * (overlap_w + (-overlap_w % n_overlaps_w)) // n_overlaps_w
    dec_indices = np.random.default_rng().choice(n_overlaps_w, size=((-overlap_w % n_overlaps_w)), replace=False) + 1
    overlaps_w[dec_indices] -= 1
    overlaps_w[0] = 0
    overlaps_w = np.cumsum(overlaps_w)

    n_patches_h = math.ceil(height / patch_size)
    overlap_h = n_patches_h * patch_size - height
    n_overlaps_h = n_patches_h - 1
    overlaps_h = np.ones(n_patches_h, dtype=np.int32) * (overlap_h + (-overlap_h % n_overlaps_h)) // n_overlaps_h
    dec_indices = np.random.default_rng().choice(n_overlaps_h, size=((-overlap_h % n_overlaps_h)), replace=False) + 1
    overlaps_h[dec_indices] -= 1
    overlaps_h[0] = 0
    overlaps_h = np.cumsum(overlaps_h)

    for i in range(n_patches_w):
        for j in range(n_patches_h):
            patch = image[patch_size * j - overlaps_h[j] : patch_size * (j + 1) - overlaps_h[j], patch_size * i - overlaps_w[i] : patch_size * (i + 1) - overlaps_w[i], :]
            masks = mask[:, patch_size * j - overlaps_h[j] : patch_size * (j + 1) - overlaps_h[j], patch_size * i - overlaps_w[i] : patch_size * (i + 1) - overlaps_w[i]]

            target = target_from_masks(torch.from_numpy(masks))
            masks = target['masks'].numpy()
            boxes = target['boxes'].numpy()
            areas = target['areas'].numpy()
            image_out = Image.fromarray(patch, mode='RGB')

            # Only save patches with bubbles in them
            if 0 not in masks.shape and 0 not in boxes.shape:
                rand_num = torch.rand(1)
                if rand_num < splits[0]:
                    split = 'test'
                elif rand_num < splits[0] + splits[1]:
                    split = 'validation'
                else:
                    split = 'train'
                split_dir = os.path.join(trial_dir, split)
                target_output_dir = os.path.join(split_dir, 'targets')
                image_output_dir = os.path.join(split_dir, 'patches')
                image_out.save(os.path.join(image_output_dir, '%s_%d_%d.png' % (image_name[:-4], i, j)))
                np.save(os.path.join(target_output_dir, '%s_%d_%d_masks.npy' % (image_name[:-4], i, j)), masks)
                np.save(os.path.join(target_output_dir, '%s_%d_%d_boxes.npy' % (image_name[:-4], i, j)), boxes)
                np.save(os.path.join(target_output_dir, '%s_%d_%d_areas.npy' % (image_name[:-4], i, j)), areas)

def gen_targets(args):
    local_threads = Config(
        executors=[
            ThreadPoolExecutor(
                max_threads=args.jobs,
                label='local_threads'
            )
        ]
    )
    local_threads.checkpoint_mode = 'manual'
    run_dir = os.path.join(args.run_dir, args.name)
    if not os.path.isdir(run_dir):
        os.mkdir(run_dir)
    local_threads.run_dir = run_dir
    parsl.load(local_threads)
    workers = []
    splits = ['train', 'validation', 'test']
    trial_dir = os.path.join(args.root, args.name)
    if not os.path.isdir(trial_dir):
        os.mkdir(trial_dir)
    image_root = os.path.join(args.root, 'images')
    json_root = os.path.join(args.root, 'json')
    torch.manual_seed(8995)

    for split in splits:
        split_dir = os.path.join(trial_dir, split)
        if os.path.isdir(split_dir):
            delete = 'y'
            if args.prompt:
                delete = input('%s dir found! Wipe? (Y/n)' % split.capitalize())
            if delete.lower() in ['y', 'ye', 'yes']:
                shutil.rmtree(split_dir)
                os.mkdir(split_dir)
            else:
                continue
        else:
            os.mkdir(split_dir)
<<<<<<< HEAD
        image_root = os.path.join(split_dir, 'images')
        json_root = os.path.join(split_dir, 'json')
        output_dir = os.path.join(split_dir, 'targets')
        if not os.path.isdir(output_dir):
            os.mkdir(output_dir)
        if not os.path.isdir(image_root):
            os.mkdir(image_root)
        for image_name in os.listdir(image_root):
            workers.append(convert_to_targets(image_root, json_root, output_dir, image_name))
=======
        target_output_dir = os.path.join(split_dir, 'targets')
        image_output_dir = os.path.join(split_dir, 'patches')
        if not os.path.isdir(target_output_dir):
            os.mkdir(target_output_dir)
        if not os.path.isdir(image_output_dir):
            os.mkdir(image_output_dir)

    for image_name in os.listdir(image_root):
        workers.append(convert_to_targets(image_root, json_root, trial_dir, image_name, args.patch_size, args.split))
>>>>>>> aaf5ba8c
    for worker in tqdm(workers):
        result = worker.result()
    parsl.clear()<|MERGE_RESOLUTION|>--- conflicted
+++ resolved
@@ -180,17 +180,6 @@
                 continue
         else:
             os.mkdir(split_dir)
-<<<<<<< HEAD
-        image_root = os.path.join(split_dir, 'images')
-        json_root = os.path.join(split_dir, 'json')
-        output_dir = os.path.join(split_dir, 'targets')
-        if not os.path.isdir(output_dir):
-            os.mkdir(output_dir)
-        if not os.path.isdir(image_root):
-            os.mkdir(image_root)
-        for image_name in os.listdir(image_root):
-            workers.append(convert_to_targets(image_root, json_root, output_dir, image_name))
-=======
         target_output_dir = os.path.join(split_dir, 'targets')
         image_output_dir = os.path.join(split_dir, 'patches')
         if not os.path.isdir(target_output_dir):
@@ -200,7 +189,6 @@
 
     for image_name in os.listdir(image_root):
         workers.append(convert_to_targets(image_root, json_root, trial_dir, image_name, args.patch_size, args.split))
->>>>>>> aaf5ba8c
     for worker in tqdm(workers):
         result = worker.result()
     parsl.clear()