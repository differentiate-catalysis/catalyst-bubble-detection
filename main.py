--- conflicted
+++ resolved
@@ -22,10 +22,7 @@
 from optimize import optimize
 from train import train_model
 from utils import gen_args
-<<<<<<< HEAD
 from arg_checks import check_args, condense_args
-=======
->>>>>>> c49d9699
 
 
 def main(args: SimpleNamespace, changed: List[str], explicit: List[str]):
@@ -136,7 +133,6 @@
 
 
 if __name__ == '__main__':
-<<<<<<< HEAD
     parser = argparse.ArgumentParser()
     parser.add_argument('--root', type=str, help='Root directory for the dataset')
     parser.add_argument('--lr', type=float, nargs='*', help='Learning rate for the optimizer')
@@ -193,10 +189,10 @@
     parser.add_argument('--video', type=str, help='Video file to perform inference on')
     parser.add_argument('--simclr_checkpoint', type=str, help='Weights for SimCLR pre-trained ResNet')
     parser.add_argument('--augment_out', type=str, help='Output directory for augment mode')
+    parser.add_argument('--video_dir', type=str, help='Directory containing videos. Recursively searches for videos')
 
     args = parser.parse_args()
-=======
->>>>>>> c49d9699
+
     defaults = {
         'root': 'data/bubbles',
         'gpu': -1,
@@ -255,84 +251,7 @@
         'augment_out': 'data/augment',
         'data_workers': 0,
     }
-    parser = argparse.ArgumentParser()
-    parser.add_argument('--root', type=str, help='Root directory for the dataset. Default: %s' % defaults['root'])
-    parser.add_argument('--lr', type=float, help='Learning rate for the optimizer. Default: %s' % defaults['lr'])
-    parser.add_argument('--batch_size', type=int, help='Batch size. Default: %s' % defaults['batch_size'])
-    parser.add_argument('--epoch', type=int, help='Number of epochs to train for. Default: %s' % defaults['epoch'])
-    parser.add_argument('--gpu', type=int, help='Device ordinal for CUDA GPU. Set to -1 to run on CPU only. Default: %s' % defaults['gpu'])
-    parser.add_argument('--amp', action='store_true', help='Use mixed precision (reduces VRAM requirements). Default: %s' % defaults['amp'])
-    parser.add_argument('--opt', type=str, help='Optimizer to train with. Either \'adam\' or \'sgd\'. Default: %s' % defaults['opt'])
-    parser.add_argument('--momentum', type=float, help='Momentum for SGD. Default: %s' % defaults['momentum'])
-    parser.add_argument('--aug', help='Whether or not to augment inputs', action='store_true') #TODO: remove
-    parser.add_argument('--test_dir', type=str, help='Directory to test model on. Default: %s' % defaults['test_dir'])
-    parser.add_argument('--save', type=str, help='Directory to write saved model weights to. Subdirectories will be created for HPO runs. Default: %s' % defaults['save'])
-    parser.add_argument('--mode', type=str, nargs='+', help='Mode to run. Available modes include \'train\', \'apply\', \'evaluate\', and \'optimize\'')
-    parser.add_argument('--mp', action='store_true', help='Whether or not to use multiprocessing. Only use if you are training with multiple GPUs or multiple nodes. Default: %s' % defaults['mp'])
-    parser.add_argument('--nodes', type=int, help='Number of nodes for multiprocessing. Only necessary if mp is set.')
-    parser.add_argument('--nr', type=int, help='Index of the current node\'s first rank. Only necessary if mp is set.')
-    parser.add_argument('--transforms', type=str, nargs='*', help='Which augmentations to use. Choose some combination of \'vertical_flip\', \'horizontal_flip\', and \'rotation\'. Default: %s' % defaults['transforms'])
-    parser.add_argument('--model', type=str, help='Which model architecture to use. Available models include \'mask_rcnn\', \'faster_rcnn\', \'retina_net\', and \'simclr_faster_rcnn\'. Default: %s' % defaults['model'])
-    parser.add_argument('--config', type=str, help='Location of a full configuration file. This contains options for a given run.')
-    parser.add_argument('--json_dir', type=str, help='Directory containing several JSON configuration files.')
-    parser.add_argument('--num_images', type=int, help='Number of images to train on') # idt this is used tbh
-    parser.add_argument('--checkpoint', type=str, help='Filepath to a set of saved weights (pth file) to load')
-    parser.add_argument('--no-prompt', dest='prompt', action='store_false', help='Skip prompt for checkpoint loading. Default: %s' % (not defaults['prompt']))
-    parser.add_argument('--sampling_models_hpo', type=str, nargs='+', help='Model architectures to sample from in HPO. Default: %s' % defaults['sampling_models_hpo'])
-    parser.add_argument('--min_lr_hpo', type=float, help='Minimum learning rate for HPO')
-    parser.add_argument('--max_lr_hpo', type=float, help='Maximum learning rate for HPO')
-    parser.add_argument('--min_epochs_hpo', type=int, help='Minimum number of epochs for HPO')
-    parser.add_argument('--max_epochs_hpo', type=int, help='Maximum number of epochs for HPO')
-    parser.add_argument('--min_momentum_hpo', type=float, help='Minimum momentum for HPO')
-    parser.add_argument('--max_momentum_hpo', type=float, help='Maximum momentum for HPO')
-    parser.add_argument('--max_patch_size_hpo', type=int, help='Maximum patch size for HPO')
-    parser.add_argument('--min_patch_size_hpo', type=int, help='Minimum patch size for HPO')
-    parser.add_argument('--max_batch_size_hpo', type=int, help='Maximum batch size for HPO')
-    parser.add_argument('--min_batch_size_hpo', type=int, help='Minimum batch size for HPO')
-    parser.add_argument('--max_gamma_hpo', type=float, help='Max gamma value for HPO')
-    parser.add_argument('--min_gamma_hpo', type=float, help='Min gamma value for HPO')
-    parser.add_argument('--num_samples_hpo', type=int, help='Number of trials to run for HPO')
-    parser.add_argument('--optimizers_hpo', type=str, nargs='+', help='Optimizers to sample from in HPO')
-    parser.add_argument('--resume_hpo', action='store_true', help='Whether or not to resume an HPO trial')
-    parser.add_argument('--jobs', type=int, help='Number of cores to use for parsl')
-    parser.add_argument('--data_workers', type=int, help='Number of processes to run for dataloading')
-    parser.add_argument('--name', type=str, help='Name of the model')
-    parser.add_argument('--graph', action='store_true', help='Whether or not to save a plot of the results')
-    parser.add_argument('--run_dir', type=str, help='Directory to use for parsl')
-    parser.add_argument('--loss', type=str, help='Loss function to use.')
-    parser.add_argument('--version', type=str, help='Version of the network (for MatCNN compatibility)')
-    parser.add_argument('--patience', type=int, help='Use patience after how many epochs')
-    parser.add_argument('--image_size', type=int, nargs=2, help='Size of images processed as x y (necessary for evaluate re-stitching)')
-    parser.add_argument('--num_patches', type=int, nargs='+', help='Number of patches each slice is split into. Set to 0 for automatic choice based on patch and image size.')
-    parser.add_argument('--overlap_size', type=int, help='Width/height of the overlap between each patch')
-    parser.add_argument('--slices', type=int, help='Number of slices to take at a time')
-    parser.add_argument('--no-overlay', help='On evaluate, create full stitched images rather than overlays (if applicable)', dest='overlay', action='store_false')
-    parser.add_argument('--data-split', type=float, nargs=3, help="3 floats for test validation train split of data in image2npy (in order test, validation, train)", dest='split')
-    parser.add_argument('--collect', action='store_true', help='Whether or not to manually garbage collect each input')
-    parser.add_argument('--patching_mode', type=str, help="Mode with which to patch images. Either \"grid\" or \"random\"")
-    parser.add_argument('--clear_predictions', action='store_true', help='Clear prediction patches during evaluate')
-    parser.add_argument('--tar', action='store_true', help='Tar output when done')
-    parser.add_argument('--sampling_slices_hpo', type=int, nargs='+', help='Numbers of slices to use for models in HPO')
-    parser.add_argument('--sampling_patching_modes_hpo', type=str, nargs='+', help='Patching modes to sample with in HPO')
-    parser.add_argument('--min_overlap_size_hpo', type=int, help='Smallest size of overlap in HPO')
-    parser.add_argument('--max_overlap_size_hpo', type=int, help='Maximum size of overlap in HPO')
-    parser.add_argument('--mask', type=str, help='Mask to apply when getting metrics')
-    parser.add_argument('--losses', type=str, nargs='+', help='Losses to sample from in HPO')
-    parser.add_argument('--train_set', type=str, help='Dataset to use only as train')
-    parser.add_argument('--test_set', type=str, help='Dataset to use only as test')
-    parser.add_argument('--val_set', type=str, help='Dataset to use only as validation')
-    parser.add_argument('--blocks', type=int, help='Number of encoding blocks to use in each architecture')
-    parser.add_argument('--patch_size', type=int, help='Size of patches to use for target generation. Set to -1 to disable patching')
-    parser.add_argument('--data_split', type=float, nargs=3, help="3 floats for test validation train split of data in image2npy (in order test, validation, train)", dest='split')
-    parser.add_argument('--gamma', type=float, help='Amount to decrease LR by every 3 epochs')
-    parser.add_argument('--imagenet_stats', action='store_true', help='Use ImageNet stats instead of dataset stats for normalization')
-    parser.add_argument('--stats_file', type=str, help='JSON file to read stats from')
-    parser.add_argument('--video', type=str, help='Video file to perform inference on')
-    parser.add_argument('--video_dir', type=str, help='Directory containing videos. Recursively searches for videos')
-    parser.add_argument('--simclr_checkpoint', type=str, help='Weights for SimCLR pre-trained ResNet. Only needed if training a simclr_faster_rcnn.')
-    parser.add_argument('--augment_out', type=str, help='Output directory for augment mode')
-
-    args = parser.parse_args()
+    
     if args.config:
         if os.path.isfile(args.config):
             configs = [args.config]
